--- conflicted
+++ resolved
@@ -1,9 +1,4 @@
-<<<<<<< HEAD
-from __future__ import annotations  # Required for Python < 3.10
-
-=======
 import datetime as dt
->>>>>>> 0c11566d
 import re
 import time
 from pathlib import Path
@@ -26,7 +21,6 @@
     return Path("/.dockerenv").exists()
 
 
-<<<<<<< HEAD
 def prepare_tmp_path(
     config: cp.BtrFSRsyncConfig | cp.ResticConfig, parent: Path
 ) -> None:
@@ -58,7 +52,8 @@
         # what the content of tmp_path is as long as the configuration can be parsed.
         # Therefore, all items will be folders, since this is much easier to achieve.
         cur.mkdir(parents=True, exist_ok=True)
-=======
+
+
 def wait_until_gone(p: Path, timeout: dt.timedelta = dt.timedelta(seconds=3)) -> None:
     """Wait until the given path is gone."""
     start = dt.datetime.now()
@@ -66,7 +61,6 @@
         if dt.datetime.now() - start > timeout:
             raise TimeoutError(f"Path {p} did not disappear in time.")
         time.sleep(0.01)  # Sleep a bit to avoid busy waiting
->>>>>>> 0c11566d
 
 
 @pytest.fixture
