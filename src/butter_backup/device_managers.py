--- conflicted
+++ resolved
@@ -14,22 +14,12 @@
 
 
 @contextlib.contextmanager
-<<<<<<< HEAD
-def decrypted_device(device: Path, map_name: str, pass_cmd: str):
-    decrypt_cmd: sh.StrPathList = ["sudo", "cryptsetup", "open", device, map_name]
-    close_cmd = ["sudo", "cryptsetup", "close", map_name]
-    pwd_proc = subprocess.run(pass_cmd, stdout=subprocess.PIPE, shell=True, check=True)
-    subprocess.run(decrypt_cmd, input=pwd_proc.stdout, check=True)
-    try:
-        yield Path(f"/dev/mapper/{map_name}")
-    finally:
-        sh.run_cmd(cmd=close_cmd)
-=======
 def decrypted_device(device: Path, pass_cmd: str):
     decrypted = open_encrypted_device(device, pass_cmd)
-    yield decrypted
-    close_decrypted_device(decrypted)
->>>>>>> 0408ac66
+    try:
+        yield decrypted
+    finally:
+        close_decrypted_device(decrypted)
 
 
 @contextlib.contextmanager
